--- conflicted
+++ resolved
@@ -4,8 +4,7 @@
 
 The format is based on [Keep a Changelog](https://keepachangelog.com/en/1.0.0/), and this project adheres to [Semantic Versioning](https://semver.org/spec/v2.0.0.html).
 
-<<<<<<< HEAD
-## [1.1.0] -
+## [2.0.0] - unreleased
 
 ### Added
 
@@ -21,13 +20,11 @@
 - **Breaking changes:** The amount of parallel tasks will be reset to `1` for all groups.
 - **Breaking changes:** The `pueue group` command won't work, unless the daemon is restarted.
 
-=======
 ## [1.0.4] - 2021-11-12
 
 ### Fix
 
 - Hard panic of the daemon, when one tries to switch a task with itself [#262](https://github.com/Nukesor/pueue/issues/262).
->>>>>>> effde6fa
 
 ## [1.0.3] - 2021-09-15
 
